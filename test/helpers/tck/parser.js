--- conflicted
+++ resolved
@@ -165,13 +165,9 @@
 const buildTestDataResolvers = augmentedTypeDefs => {
   const definitions = parse(augmentedTypeDefs).definitions;
   const resolvers = {};
-<<<<<<< HEAD
-  const queryType = definitions.find(definition => definition.name && definition.name.value === 'Query');
-=======
   const queryType = definitions.find(
     definition => definition.name && definition.name.value === 'Query'
   );
->>>>>>> 576a5674
   if (queryType) {
     const queryMap = queryType.fields.reduce((acc, t) => {
       acc[t.name.value] = t;
@@ -179,13 +175,9 @@
     }, {});
     resolvers['Query'] = buildResolvers(queryMap);
   }
-<<<<<<< HEAD
-  const mutationType = definitions.find(definition => definition.name && definition.name.value === 'Mutation');
-=======
   const mutationType = definitions.find(
     definition => definition.name && definition.name.value === 'Mutation'
   );
->>>>>>> 576a5674
   if (mutationType) {
     const mutationMap = mutationType.fields.reduce((acc, t) => {
       acc[t.name.value] = t;
