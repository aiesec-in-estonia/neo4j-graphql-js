--- conflicted
+++ resolved
@@ -56,8 +56,4 @@
     );
   }
   return roleType;
-<<<<<<< HEAD
-};
-=======
-};
->>>>>>> 576a5674
+};