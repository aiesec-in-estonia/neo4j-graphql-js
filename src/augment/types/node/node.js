--- conflicted
+++ resolved
@@ -1,435 +1,398 @@
-import {
-  augmentNodeQueryAPI,
-  augmentNodeQueryArgumentTypes,
-  augmentNodeTypeFieldArguments
-} from './query';
-import { augmentNodeMutationAPI } from './mutation';
-import { augmentRelationshipTypeField } from '../relationship/relationship';
-import { augmentRelationshipMutationAPI } from '../relationship/mutation';
-import { shouldAugmentType } from '../../augment';
-import {
-  TypeWrappers,
-  unwrapNamedType,
-  isPropertyTypeField,
-  buildNeo4jSystemIDField
-} from '../../fields';
-import {
-  FilteringArgument,
-  OrderingArgument,
-  augmentInputTypePropertyFields
-} from '../../input-values';
-import {
-  getRelationDirection,
-  getRelationName,
-  getDirective,
-  isIgnoredField,
-  DirectiveDefinition
-} from '../../directives';
-import {
-  buildName,
-  buildNamedType,
-  buildInputObjectType,
-  buildInputValue
-} from '../../ast';
-import {
-  OperationType,
-  isInterfaceTypeDefinition,
-  isNodeType,
-  isRelationshipType,
-  isObjectTypeDefinition,
-  isOperationTypeDefinition,
-  isQueryTypeDefinition
-} from '../../types/types';
-import { getPrimaryKey } from '../../../utils';
-
-/**
- * The main export for the augmentation process of a GraphQL
- * type definition representing a Neo4j node entity
- */
-export const augmentNodeType = ({
-  typeName,
-  definition,
-  typeDefinitionMap,
-  generatedTypeMap,
-  operationTypeMap,
-  config
-}) => {
-  if (
-    isObjectTypeDefinition({ definition }) ||
-    isInterfaceTypeDefinition({ definition })
-  ) {
-    let [
-      nodeInputTypeMap,
-      propertyOutputFields,
-      propertyInputValues,
-      isIgnoredType
-    ] = augmentNodeTypeFields({
-      typeName,
-      definition,
-      typeDefinitionMap,
-      generatedTypeMap,
-      operationTypeMap,
-      config
-    });
-    // A type is ignored when all its fields use @neo4j_ignore
-    if (!isIgnoredType) {
-      if (!isOperationTypeDefinition({ definition, operationTypeMap })) {
-        [propertyOutputFields, nodeInputTypeMap] = buildNeo4jSystemIDField({
-          definition,
-          typeName,
-          propertyOutputFields,
-          operationTypeMap,
-          nodeInputTypeMap,
-          config
-        });
-      }
-      [
-        propertyOutputFields,
-        typeDefinitionMap,
-        generatedTypeMap,
-        operationTypeMap
-      ] = augmentNodeTypeAPI({
-        definition,
-        typeName,
-        propertyOutputFields,
-        propertyInputValues,
-        nodeInputTypeMap,
-        typeDefinitionMap,
-        generatedTypeMap,
-        operationTypeMap,
-        config
-      });
-      definition.fields = propertyOutputFields;
-    }
-  }
-  return [definition, generatedTypeMap, operationTypeMap];
-};
-
-/**
- * Iterates through all field definitions of a node type, deciding whether
- * to generate the corresponding field or input value definitions that compose
- * the output and input types used in the Query and Mutation API
- */
-export const augmentNodeTypeFields = ({
-  typeName,
-  definition,
-  typeDefinitionMap,
-  generatedTypeMap,
-  operationTypeMap,
-  config
-}) => {
-  const fields = definition.fields;
-  let isIgnoredType = true;
-  const propertyInputValues = [];
-  let nodeInputTypeMap = {
-    [FilteringArgument.FILTER]: {
-      name: `_${typeName}Filter`,
-      fields: []
-    },
-    [OrderingArgument.ORDER_BY]: {
-      name: `_${typeName}Ordering`,
-      values: []
-    }
-  };
-  let propertyOutputFields = fields.reduce((outputFields, field) => {
-    let fieldType = field.type;
-    let fieldArguments = field.arguments;
-    const fieldDirectives = field.directives;
-    if (!isIgnoredField({ directives: fieldDirectives })) {
-      isIgnoredType = false;
-      const fieldName = field.name.value;
-      const unwrappedType = unwrapNamedType({ type: fieldType });
-      const outputType = unwrappedType.name;
-      const outputDefinition = typeDefinitionMap[outputType];
-      const outputKind = outputDefinition ? outputDefinition.kind : '';
-      const outputTypeWrappers = unwrappedType.wrappers;
-      const relationshipDirective = getDirective({
-        directives: fieldDirectives,
-        name: DirectiveDefinition.RELATION
-      });
-      if (
-        isPropertyTypeField({
-          kind: outputKind,
-          type: outputType
-        })
-      ) {
-        nodeInputTypeMap = augmentInputTypePropertyFields({
-          inputTypeMap: nodeInputTypeMap,
-          fieldName,
-          fieldDirectives,
-          outputType,
-          outputKind,
-          outputTypeWrappers
-        });
-        propertyInputValues.push({
-          name: fieldName,
-          type: unwrappedType,
-          directives: fieldDirectives
-        });
-      } else if (isNodeType({ definition: outputDefinition })) {
-        [
-          fieldArguments,
-          nodeInputTypeMap,
-          typeDefinitionMap,
-          generatedTypeMap,
-          operationTypeMap
-        ] = augmentNodeTypeField({
-          typeName,
-          definition,
-          fieldArguments,
-          fieldDirectives,
-          fieldName,
-          outputType,
-          nodeInputTypeMap,
-          typeDefinitionMap,
-          generatedTypeMap,
-          operationTypeMap,
-          config,
-          relationshipDirective,
-          outputTypeWrappers
-        });
-      } else if (isRelationshipType({ definition: outputDefinition })) {
-        [
-          fieldType,
-          fieldArguments,
-          nodeInputTypeMap,
-          typeDefinitionMap,
-          generatedTypeMap,
-          operationTypeMap
-        ] = augmentRelationshipTypeField({
-          typeName,
-          definition,
-          fieldType,
-          fieldArguments,
-          fieldDirectives,
-          fieldName,
-          outputTypeWrappers,
-          outputType,
-          outputDefinition,
-          nodeInputTypeMap,
-          typeDefinitionMap,
-          generatedTypeMap,
-          operationTypeMap,
-          config
-        });
-      }
-    }
-    outputFields.push({
-      ...field,
-      type: fieldType,
-      arguments: fieldArguments
-    });
-    return outputFields;
-  }, []);
-<<<<<<< HEAD
-  if (
-    !isOperationTypeDefinition({ definition, operationTypeMap }) &&
-    !isIgnoredType
-  ) {
-    const queryTypeName = OperationType.QUERY;
-    const queryTypeNameLower = queryTypeName.toLowerCase();
-    if (
-      shouldAugmentType(config, queryTypeNameLower, typeName) &&
-      !isInterfaceTypeDefinition({ definition })
-    ) {
-      const neo4jInternalIDConfig = {
-        name: Neo4jSystemIDField,
-        type: {
-          name: GraphQLString.name
-        }
-      };
-      const systemIDIndex = propertyOutputFields.findIndex(
-        e => e.name.value === Neo4jSystemIDField
-      );
-      const systemIDField = buildField({
-        name: buildName({ name: neo4jInternalIDConfig.name }),
-        type: buildNamedType({
-          name: GraphQLString.name
-        })
-      });
-      if (systemIDIndex >= 0) {
-        propertyOutputFields.splice(systemIDIndex, 1, systemIDField);
-      } else {
-        propertyOutputFields.push(systemIDField);
-      }
-      nodeInputTypeMap[OrderingArgument.ORDER_BY].values.push(
-        ...buildPropertyOrderingValues({
-          fieldName: neo4jInternalIDConfig.name
-        })
-      );
-    }
-  }
-=======
->>>>>>> c2f43287
-  return [
-    nodeInputTypeMap,
-    propertyOutputFields,
-    propertyInputValues,
-    isIgnoredType
-  ];
-};
-
-/**
- * Builds the Query API field arguments and relationship field mutation
- * API for a node type field
- */
-const augmentNodeTypeField = ({
-  typeName,
-  definition,
-  fieldArguments,
-  fieldDirectives,
-  fieldName,
-  outputType,
-  nodeInputTypeMap,
-  typeDefinitionMap,
-  generatedTypeMap,
-  operationTypeMap,
-  config,
-  relationshipDirective,
-  outputTypeWrappers
-}) => {
-  fieldArguments = augmentNodeTypeFieldArguments({
-    fieldArguments,
-    fieldDirectives,
-    outputType,
-    outputTypeWrappers,
-    config
-  });
-  if (
-    relationshipDirective &&
-    !isQueryTypeDefinition({ definition, operationTypeMap })
-  ) {
-    nodeInputTypeMap = augmentNodeQueryArgumentTypes({
-      typeName,
-      fieldName,
-      outputType,
-      outputTypeWrappers,
-      nodeInputTypeMap,
-      config
-    });
-    const relationshipName = getRelationName(relationshipDirective);
-    const relationshipDirection = getRelationDirection(relationshipDirective);
-    // Assume direction OUT
-    let fromType = typeName;
-    let toType = outputType;
-    if (relationshipDirection === 'IN') {
-      let temp = fromType;
-      fromType = outputType;
-      toType = temp;
-    }
-    [
-      typeDefinitionMap,
-      generatedTypeMap,
-      operationTypeMap
-    ] = augmentRelationshipMutationAPI({
-      typeName,
-      fieldName,
-      outputType,
-      fromType,
-      toType,
-      relationshipName,
-      typeDefinitionMap,
-      generatedTypeMap,
-      operationTypeMap,
-      config
-    });
-  }
-  return [
-    fieldArguments,
-    nodeInputTypeMap,
-    typeDefinitionMap,
-    generatedTypeMap,
-    operationTypeMap
-  ];
-};
-
-/**
- * Uses the results of augmentNodeTypeFields to build the AST definitions
- * used to in supporting the Query and Mutation API of a node type
- */
-const augmentNodeTypeAPI = ({
-  definition,
-  typeName,
-  propertyOutputFields,
-  propertyInputValues,
-  nodeInputTypeMap,
-  typeDefinitionMap,
-  generatedTypeMap,
-  operationTypeMap,
-  config
-}) => {
-  [operationTypeMap, generatedTypeMap] = augmentNodeMutationAPI({
-    definition,
-    typeName,
-    propertyInputValues,
-    generatedTypeMap,
-    operationTypeMap,
-    config
-  });
-  [operationTypeMap, generatedTypeMap] = augmentNodeQueryAPI({
-    typeName,
-    propertyInputValues,
-    nodeInputTypeMap,
-    typeDefinitionMap,
-    generatedTypeMap,
-    operationTypeMap,
-    config
-  });
-  generatedTypeMap = buildNodeSelectionInputType({
-    definition,
-    typeName,
-    propertyInputValues,
-    generatedTypeMap,
-    config
-  });
-  return [
-    propertyOutputFields,
-    typeDefinitionMap,
-    generatedTypeMap,
-    operationTypeMap
-  ];
-};
-
-/**
- * Builds the AST definition of the node input object type used
- * by relationship mutations for selecting the nodes of the
- * relationship
- */
-
-const buildNodeSelectionInputType = ({
-  definition,
-  typeName,
-  propertyInputValues,
-  generatedTypeMap,
-  config
-}) => {
-  const mutationTypeName = OperationType.MUTATION;
-  const mutationTypeNameLower = mutationTypeName.toLowerCase();
-  if (shouldAugmentType(config, mutationTypeNameLower, typeName)) {
-    const primaryKey = getPrimaryKey(definition);
-    const propertyInputName = `_${typeName}Input`;
-    if (primaryKey) {
-      const primaryKeyName = primaryKey.name.value;
-      const primaryKeyInputConfig = propertyInputValues.find(
-        field => field.name === primaryKeyName
-      );
-      if (primaryKeyInputConfig) {
-        generatedTypeMap[propertyInputName] = buildInputObjectType({
-          name: buildName({ name: propertyInputName }),
-          fields: [
-            buildInputValue({
-              name: buildName({ name: primaryKeyName }),
-              type: buildNamedType({
-                name: primaryKeyInputConfig.type.name,
-                wrappers: {
-                  [TypeWrappers.NON_NULL_NAMED_TYPE]: true
-                }
-              })
-            })
-          ]
-        });
-      }
-    }
-  }
-  return generatedTypeMap;
-};
+import {
+  augmentNodeQueryAPI,
+  augmentNodeQueryArgumentTypes,
+  augmentNodeTypeFieldArguments
+} from './query';
+import { augmentNodeMutationAPI } from './mutation';
+import { augmentRelationshipTypeField } from '../relationship/relationship';
+import { augmentRelationshipMutationAPI } from '../relationship/mutation';
+import { shouldAugmentType } from '../../augment';
+import {
+  TypeWrappers,
+  unwrapNamedType,
+  isPropertyTypeField,
+  buildNeo4jSystemIDField
+} from '../../fields';
+import {
+  FilteringArgument,
+  OrderingArgument,
+  augmentInputTypePropertyFields
+} from '../../input-values';
+import {
+  getRelationDirection,
+  getRelationName,
+  getDirective,
+  isIgnoredField,
+  DirectiveDefinition
+} from '../../directives';
+import {
+  buildName,
+  buildNamedType,
+  buildInputObjectType,
+  buildInputValue
+} from '../../ast';
+import {
+  OperationType,
+  isInterfaceTypeDefinition,
+  isNodeType,
+  isRelationshipType,
+  isObjectTypeDefinition,
+  isOperationTypeDefinition,
+  isQueryTypeDefinition
+} from '../../types/types';
+import { getPrimaryKey } from '../../../utils';
+
+/**
+ * The main export for the augmentation process of a GraphQL
+ * type definition representing a Neo4j node entity
+ */
+export const augmentNodeType = ({
+  typeName,
+  definition,
+  typeDefinitionMap,
+  generatedTypeMap,
+  operationTypeMap,
+  config
+}) => {
+  if (
+    isObjectTypeDefinition({ definition }) ||
+    isInterfaceTypeDefinition({ definition })
+  ) {
+    let [
+      nodeInputTypeMap,
+      propertyOutputFields,
+      propertyInputValues,
+      isIgnoredType
+    ] = augmentNodeTypeFields({
+      typeName,
+      definition,
+      typeDefinitionMap,
+      generatedTypeMap,
+      operationTypeMap,
+      config
+    });
+    // A type is ignored when all its fields use @neo4j_ignore
+    if (!isIgnoredType) {
+      if (
+        !isOperationTypeDefinition({ definition, operationTypeMap }) &&
+        !isInterfaceTypeDefinition({ definition })
+      ) {
+        [propertyOutputFields, nodeInputTypeMap] = buildNeo4jSystemIDField({
+          definition,
+          typeName,
+          propertyOutputFields,
+          operationTypeMap,
+          nodeInputTypeMap,
+          config
+        });
+      }
+      [
+        propertyOutputFields,
+        typeDefinitionMap,
+        generatedTypeMap,
+        operationTypeMap
+      ] = augmentNodeTypeAPI({
+        definition,
+        typeName,
+        propertyOutputFields,
+        propertyInputValues,
+        nodeInputTypeMap,
+        typeDefinitionMap,
+        generatedTypeMap,
+        operationTypeMap,
+        config
+      });
+      definition.fields = propertyOutputFields;
+    }
+  }
+  return [definition, generatedTypeMap, operationTypeMap];
+};
+
+/**
+ * Iterates through all field definitions of a node type, deciding whether
+ * to generate the corresponding field or input value definitions that compose
+ * the output and input types used in the Query and Mutation API
+ */
+export const augmentNodeTypeFields = ({
+  typeName,
+  definition,
+  typeDefinitionMap,
+  generatedTypeMap,
+  operationTypeMap,
+  config
+}) => {
+  const fields = definition.fields;
+  let isIgnoredType = true;
+  const propertyInputValues = [];
+  let nodeInputTypeMap = {
+    [FilteringArgument.FILTER]: {
+      name: `_${typeName}Filter`,
+      fields: []
+    },
+    [OrderingArgument.ORDER_BY]: {
+      name: `_${typeName}Ordering`,
+      values: []
+    }
+  };
+  let propertyOutputFields = fields.reduce((outputFields, field) => {
+    let fieldType = field.type;
+    let fieldArguments = field.arguments;
+    const fieldDirectives = field.directives;
+    if (!isIgnoredField({ directives: fieldDirectives })) {
+      isIgnoredType = false;
+      const fieldName = field.name.value;
+      const unwrappedType = unwrapNamedType({ type: fieldType });
+      const outputType = unwrappedType.name;
+      const outputDefinition = typeDefinitionMap[outputType];
+      const outputKind = outputDefinition ? outputDefinition.kind : '';
+      const outputTypeWrappers = unwrappedType.wrappers;
+      const relationshipDirective = getDirective({
+        directives: fieldDirectives,
+        name: DirectiveDefinition.RELATION
+      });
+      if (
+        isPropertyTypeField({
+          kind: outputKind,
+          type: outputType
+        })
+      ) {
+        nodeInputTypeMap = augmentInputTypePropertyFields({
+          inputTypeMap: nodeInputTypeMap,
+          fieldName,
+          fieldDirectives,
+          outputType,
+          outputKind,
+          outputTypeWrappers
+        });
+        propertyInputValues.push({
+          name: fieldName,
+          type: unwrappedType,
+          directives: fieldDirectives
+        });
+      } else if (isNodeType({ definition: outputDefinition })) {
+        [
+          fieldArguments,
+          nodeInputTypeMap,
+          typeDefinitionMap,
+          generatedTypeMap,
+          operationTypeMap
+        ] = augmentNodeTypeField({
+          typeName,
+          definition,
+          fieldArguments,
+          fieldDirectives,
+          fieldName,
+          outputType,
+          nodeInputTypeMap,
+          typeDefinitionMap,
+          generatedTypeMap,
+          operationTypeMap,
+          config,
+          relationshipDirective,
+          outputTypeWrappers
+        });
+      } else if (isRelationshipType({ definition: outputDefinition })) {
+        [
+          fieldType,
+          fieldArguments,
+          nodeInputTypeMap,
+          typeDefinitionMap,
+          generatedTypeMap,
+          operationTypeMap
+        ] = augmentRelationshipTypeField({
+          typeName,
+          definition,
+          fieldType,
+          fieldArguments,
+          fieldDirectives,
+          fieldName,
+          outputTypeWrappers,
+          outputType,
+          outputDefinition,
+          nodeInputTypeMap,
+          typeDefinitionMap,
+          generatedTypeMap,
+          operationTypeMap,
+          config
+        });
+      }
+    }
+    outputFields.push({
+      ...field,
+      type: fieldType,
+      arguments: fieldArguments
+    });
+    return outputFields;
+  }, []);
+  return [
+    nodeInputTypeMap,
+    propertyOutputFields,
+    propertyInputValues,
+    isIgnoredType
+  ];
+};
+
+/**
+ * Builds the Query API field arguments and relationship field mutation
+ * API for a node type field
+ */
+const augmentNodeTypeField = ({
+  typeName,
+  definition,
+  fieldArguments,
+  fieldDirectives,
+  fieldName,
+  outputType,
+  nodeInputTypeMap,
+  typeDefinitionMap,
+  generatedTypeMap,
+  operationTypeMap,
+  config,
+  relationshipDirective,
+  outputTypeWrappers
+}) => {
+  fieldArguments = augmentNodeTypeFieldArguments({
+    fieldArguments,
+    fieldDirectives,
+    outputType,
+    outputTypeWrappers,
+    config
+  });
+  if (
+    relationshipDirective &&
+    !isQueryTypeDefinition({ definition, operationTypeMap })
+  ) {
+    nodeInputTypeMap = augmentNodeQueryArgumentTypes({
+      typeName,
+      fieldName,
+      outputType,
+      outputTypeWrappers,
+      nodeInputTypeMap,
+      config
+    });
+    const relationshipName = getRelationName(relationshipDirective);
+    const relationshipDirection = getRelationDirection(relationshipDirective);
+    // Assume direction OUT
+    let fromType = typeName;
+    let toType = outputType;
+    if (relationshipDirection === 'IN') {
+      let temp = fromType;
+      fromType = outputType;
+      toType = temp;
+    }
+    [
+      typeDefinitionMap,
+      generatedTypeMap,
+      operationTypeMap
+    ] = augmentRelationshipMutationAPI({
+      typeName,
+      fieldName,
+      outputType,
+      fromType,
+      toType,
+      relationshipName,
+      typeDefinitionMap,
+      generatedTypeMap,
+      operationTypeMap,
+      config
+    });
+  }
+  return [
+    fieldArguments,
+    nodeInputTypeMap,
+    typeDefinitionMap,
+    generatedTypeMap,
+    operationTypeMap
+  ];
+};
+
+/**
+ * Uses the results of augmentNodeTypeFields to build the AST definitions
+ * used to in supporting the Query and Mutation API of a node type
+ */
+const augmentNodeTypeAPI = ({
+  definition,
+  typeName,
+  propertyOutputFields,
+  propertyInputValues,
+  nodeInputTypeMap,
+  typeDefinitionMap,
+  generatedTypeMap,
+  operationTypeMap,
+  config
+}) => {
+  [operationTypeMap, generatedTypeMap] = augmentNodeMutationAPI({
+    definition,
+    typeName,
+    propertyInputValues,
+    generatedTypeMap,
+    operationTypeMap,
+    config
+  });
+  [operationTypeMap, generatedTypeMap] = augmentNodeQueryAPI({
+    typeName,
+    propertyInputValues,
+    nodeInputTypeMap,
+    typeDefinitionMap,
+    generatedTypeMap,
+    operationTypeMap,
+    config
+  });
+  generatedTypeMap = buildNodeSelectionInputType({
+    definition,
+    typeName,
+    propertyInputValues,
+    generatedTypeMap,
+    config
+  });
+  return [
+    propertyOutputFields,
+    typeDefinitionMap,
+    generatedTypeMap,
+    operationTypeMap
+  ];
+};
+
+/**
+ * Builds the AST definition of the node input object type used
+ * by relationship mutations for selecting the nodes of the
+ * relationship
+ */
+
+const buildNodeSelectionInputType = ({
+  definition,
+  typeName,
+  propertyInputValues,
+  generatedTypeMap,
+  config
+}) => {
+  const mutationTypeName = OperationType.MUTATION;
+  const mutationTypeNameLower = mutationTypeName.toLowerCase();
+  if (shouldAugmentType(config, mutationTypeNameLower, typeName)) {
+    const primaryKey = getPrimaryKey(definition);
+    const propertyInputName = `_${typeName}Input`;
+    if (primaryKey) {
+      const primaryKeyName = primaryKey.name.value;
+      const primaryKeyInputConfig = propertyInputValues.find(
+        field => field.name === primaryKeyName
+      );
+      if (primaryKeyInputConfig) {
+        generatedTypeMap[propertyInputName] = buildInputObjectType({
+          name: buildName({ name: propertyInputName }),
+          fields: [
+            buildInputValue({
+              name: buildName({ name: primaryKeyName }),
+              type: buildNamedType({
+                name: primaryKeyInputConfig.type.name,
+                wrappers: {
+                  [TypeWrappers.NON_NULL_NAMED_TYPE]: true
+                }
+              })
+            })
+          ]
+        });
+      }
+    }
+  }
+  return generatedTypeMap;
+};