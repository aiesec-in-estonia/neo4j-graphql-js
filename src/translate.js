--- conflicted
+++ resolved
@@ -106,6 +106,7 @@
   relType,
   nestedVariable,
   isInlineFragment,
+  interfaceLabel,
   innerSchemaType,
   paramIndex,
   fieldArgs,
@@ -177,11 +178,6 @@
         relDirection === 'in' || relDirection === 'IN' ? '<' : ''
       }-[:${safeLabel([relType])}]-${
         relDirection === 'out' || relDirection === 'OUT' ? '>' : ''
-<<<<<<< HEAD
-      }(${safeVariableName}${
-        !isInlineFragment ? `:${safeLabel(innerSchemaType.name)}` : ''
-      }${queryParams})${
-=======
       }(${safeVariableName}:${safeLabel(
         isInlineFragment
           ? [
@@ -199,7 +195,6 @@
               )
             ]
       )}${queryParams})${
->>>>>>> 103396b4
         whereClauses.length > 0 ? ` WHERE ${whereClauses.join(' AND ')}` : ''
       } | ${nestedVariable} {${
         isInlineFragment
@@ -323,6 +318,7 @@
   schemaTypeRelation,
   innerSchemaType,
   isInlineFragment,
+  interfaceLabel,
   paramIndex,
   schemaType,
   filterParams,
@@ -354,6 +350,7 @@
     schemaTypeRelation,
     innerSchemaType,
     isInlineFragment,
+    interfaceLabel,
     paramIndex,
     schemaType,
     filterParams,
@@ -400,6 +397,7 @@
   schemaTypeRelation,
   innerSchemaType,
   isInlineFragment,
+  interfaceLabel,
   filterParams,
   temporalArgs,
   paramIndex,
@@ -450,11 +448,6 @@
             relationshipVariableName
           )}:${safeLabel(relType)}${queryParams}]-${
             isToField ? '>' : ''
-<<<<<<< HEAD
-          }(${safeVar(nestedVariable)}${
-            !isInlineFragment ? `:${safeLabel(fromTypeName)}` : ''
-          }) ${
-=======
           }(${safeVar(nestedVariable)}:${safeLabel(
             isInlineFragment
               ? [
@@ -472,7 +465,6 @@
                   )
                 ]
           )}) ${
->>>>>>> 103396b4
             whereClauses.length > 0
               ? `WHERE ${whereClauses.join(' AND ')} `
               : ''
@@ -506,15 +498,6 @@
       selection: {
         initial: `${initial}${fieldName}: ${
           !isArrayType(fieldType) ? 'head(' : ''
-<<<<<<< HEAD
-        }[(:${safeLabel(isFromField ? toTypeName : fromTypeName)})${
-          isFromField ? '<' : ''
-        }-[${safeVar(variableName)}]-${isToField ? '>' : ''}(${safeVar(
-          nestedVariable
-        )}${
-          !isInlineFragment ? `:${safeLabel(innerSchemaType.name)}` : ''
-        }${queryParams}) | ${nestedVariable} {${
-=======
         }[(:${safeLabel(
           isFromField
             ? [
@@ -550,7 +533,6 @@
                 )
               ]
         )}${queryParams}) | ${nestedVariable} {${
->>>>>>> 103396b4
           isInlineFragment
             ? `FRAGMENT_TYPE: labels(${nestedVariable})[0]${
                 subSelection[0] ? `, ${subSelection[0]}` : ''
