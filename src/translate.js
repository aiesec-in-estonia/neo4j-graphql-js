--- conflicted
+++ resolved
@@ -2530,16 +2530,10 @@
     relationVariable = variableName;
     nodeVariable = safeVar(lowFirstLetter(thisType));
   }
-<<<<<<< HEAD
-  const thisTypeVariable = safeVar(lowFirstLetter(thisType));
-  // prevents related node variable from
-  // conflicting with parent variables
-=======
   if (relationVariable === variableName) {
     nodeVariable = safeVar(lowFirstLetter(thisType));
   }
 
->>>>>>> 576a5674
   const relatedTypeVariable = safeVar(`_${relatedType.toLowerCase()}`);
   // builds a path pattern within a list comprehension
   // that extracts related nodes
